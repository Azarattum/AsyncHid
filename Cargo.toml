--- conflicted
+++ resolved
@@ -14,13 +14,8 @@
 default = ["async-io", "win32"]
 tokio = ["dep:tokio"]
 async-io = ["dep:async-io"]
-<<<<<<< HEAD
 win32 = ["dep:atomic-waker", "dep:crossbeam-queue"]
-winrt = ["dep:flume", "dep:windows-future"]
-=======
-win32 = ["dep:atomic-waker"]
 winrt = ["dep:windows-future", "dep:once_cell", "dep:async-channel"]
->>>>>>> 415afbee
 
 [dependencies]
 log = "0.4"
